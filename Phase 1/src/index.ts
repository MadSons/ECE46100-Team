import { promises as fs } from 'fs';
import * as path from 'path';
import axios from 'axios';
<<<<<<< HEAD

// Check for required environment variables
if (!process.env.LOG_FILE) {
  console.error(JSON.stringify({ error: "LOG_FILE environment variable is not set" }));
  process.exit(1);
}

if (!process.env.GITHUB_TOKEN) {
  console.error(JSON.stringify({ error: "GITHUB_TOKEN environment variable is not set" }));
  process.exit(1);
}
=======
>>>>>>> b8b0e055

// 0 means silent, 1 means informational messages, 2 means debug messages). Default log verbosity is 0.
const LOG_FILE = process.env.LOG_FILE;
const LOG_LEVEL = parseInt(process.env.LOG_LEVEL || '0', 10);

async function log(message: string, level: number = 1): Promise<void> {
  if (level <= LOG_LEVEL) {
      // Check if the log file exists
      const logFileExists = await fs.access(LOG_FILE)
          .then(() => true)
          .catch(() => false);

      if (!logFileExists) {
          const logDir = path.dirname(LOG_FILE);
          await fs.mkdir(logDir, { recursive: true });
      }

      // Format the date
      const now = new Date();
      const formattedDate = now.toLocaleString('en-US', {
          year: 'numeric',
          month: '2-digit',
          day: '2-digit',
          hour: '2-digit',
          minute: '2-digit',
          second: '2-digit',
          hour12: false
      }).replace(/(\d+)\/(\d+)\/(\d+),/, '$3-$1-$2');

      // Append the message to the log file
      const logMessage = `${formattedDate} - ${message}\n`;
      await fs.appendFile(LOG_FILE, logMessage);
  }
}

async function getGithubRepoFromNpm(packageName: string): Promise<string | null> {
  try {
    // Fetch package metadata from npm Registry
    const response = await axios.get(`https://registry.npmjs.org/${packageName}`);
    const data = response.data;

    // Extract repository URL from metadata
    const repository = data.repository;
    if (repository && repository.type === 'git') {
      // Return the GitHub repository URL if it's a git repository
      return repository.url.replace(/^git\+/, '').replace(/\.git$/, '');
    }

    // Repository URL is not available or it's not a GitHub URL
    return null;
  } catch (error) {
    console.error(`Error fetching data for package ${packageName}: ${error}`);
    return null;
  }
}

interface MetricResult {
  score: number;
  latency: number;
}

// Base Metric class
abstract class Metric {
  protected url: string;
  public weight: number;

  constructor(url: string, weight: number) {
    this.url = url;
    this.weight = weight;
  }

  setUrl(url: string): void {
    this.url = url;
  }

  abstract calculate(): Promise<MetricResult>;
}

// Child classes for each metric
class RampUp extends Metric {
  protected discussionCount: number;
  protected score_calculation: number;
  protected lenREADME: number;
  constructor(url: string) {
    super(url, 1);
  }
  async getNumDiscussions(): Promise<number>{
    const urlParts = this.url.split('/');
    const owner = urlParts[3];
    const repo = urlParts[4];
    const discussionResponse = await axios.get(`https://api.github.com/repos/${owner}/${repo}/discussions`, {
      headers: {
        'Authorization': `token ${process.env.GITHUB_TOKEN}`,
        'Accept': 'application/vnd.github.v3+json'
      }
    });
    return Object.keys(discussionResponse.data).length;
  }
  async getLenREADME(): Promise<number>{
    const urlParts = this.url.split('/');
    const owner = urlParts[3];
    const repo = urlParts[4];
    const README_response = await axios.get(`https://api.github.com/repos/${owner}/${repo}/readme`, {
      headers: {
        'Authorization': `token ${process.env.GITHUB_TOKEN}`,
        'Accept': 'application/vnd.github.v3+json'
      }
    });
    return README_response.data.content.length;
  }

  async calculate(): Promise<MetricResult> {
    const startTime = Date.now();
    this.discussionCount = 0;
    this.score_calculation = 0;
    // TODO: none of these work with npm libraries
    // discussion count
    try {
      this.discussionCount = await this.getNumDiscussions();
    } catch (error) {
      this.discussionCount = 0;

      if (axios.isAxiosError(error) && error.response?.status === 410) {
        // 410 means discussions are disabled
        await log(`Discussions disabled on ${this.url}`, 2);
      }else if (axios.isAxiosError(error) && error.response?.status === 404) {
        // 404 means no discussions present
        await log(`No discussions on ${this.url}`, 2);
      }else {
        // For any other error, log it and return a score of 0
        await log(`Error checking discussions for ${this.url}: ${error}`, 2);
      }
    }

    // README check
    try {
      this.lenREADME = await this.getLenREADME();
    } catch (error) {
      await log(`Error checking discussions for ${this.url}: ${error}`, 2);
      this.lenREADME = 0;
    }

    // Calculate latency
    const latency = (Date.now() - startTime) / 1000; // Convert to seconds

    //discussion calculation
    if (this.discussionCount >=10){
      this.score_calculation += 0.5;
    }
    else{
      this.score_calculation += this.discussionCount / 10;
    }
    // readme calculation
    if (this.lenREADME != 0){
      // good length /  too short
      if (this.lenREADME <= 5000){
        this.score_calculation += 0.75 * (this.lenREADME / 5000);
      }
      // too long
      else{
        this.score_calculation += 0.75 * (10000 / this.lenREADME);
      }
    }
    else{
      this.score_calculation += 0; // no README
    }
    return {score: this.score_calculation > 1 ? 1 : this.score_calculation, latency};
  }
}
class Correctness extends Metric {
  constructor(url: string) {
    super(url, 1);
  }

  async calculate(): Promise<MetricResult> {
    // TODO: cloning may be needed
    return { score: 0.7, latency: 0.005 };
  }
}

class BusFactor extends Metric {
  constructor(url: string) {
    super(url, 1);
  }

  async calculate(): Promise<MetricResult> {
<<<<<<< HEAD
    const startTime = Date.now();
      
    try {
      // Extract owner and repo from the GitHub URL
      const urlParts = this.url.split('/');
      const owner = urlParts[3];
      const repo = urlParts[4];

      // Make a request to the GitHub API to get the contributors
      const response = await axios.get(`https://api.github.com/repos/${owner}/${repo}/contributors`, {
        headers: {
          'Authorization': `token ${process.env.GITHUB_TOKEN}`,
          'Accept': 'application/vnd.github.v3+json'
        }
      });

      const contributors = response.data;
      const contributorCount = contributors.length;

      // Calculate latency
      const latency = (Date.now() - startTime) / 1000; // Convert to seconds

      // Define thresholds for scoring based on the number of contributors
      let score = 0;
      if (contributorCount >= 30) {
        score = 1; // Very healthy project
      } else {
        score = contributorCount / 30; // Linear scaling for projects with less than 30 contributors
      }

      return { score, latency };

    } catch (error) {
      const latency = (Date.now() - startTime) / 1000;

      // Handle errors, such as a repository with no contributors or API errors
      if (axios.isAxiosError(error)) {
        await log(`Error retrieving contributors for ${this.url}: ${error}`, 2);
      }

      // Return a score of 0 in case of any error
      return { score: 0, latency };
=======
    return {score: 0.4, latency: 0.002};
>>>>>>> b8b0e055
    }
  }

class ResponsiveMaintainer extends Metric {
  constructor(url: string) {
    super(url, 3);  // Weight is 3 for ResponsiveMaintainer
  }

  async calculate(): Promise<MetricResult> {
    // TODO: Implement ResponsiveMaintainer calculation
    return { score: 0.4, latency: 0.002 };
  }
}

class License extends Metric {
  constructor(url: string) {
    super(url, 1);
  }

  async calculate(): Promise<MetricResult> {
<<<<<<< HEAD
    const startTime = Date.now();
    
    try {
      // Extract owner and repo from the GitHub URL
      const urlParts = this.url.split('/');
      const owner = urlParts[3];
      const repo = urlParts[4];

      // Make a request to the GitHub API
      const response = await axios.get(`https://api.github.com/repos/${owner}/${repo}/license`, {
        headers: {
          'Authorization': `token ${process.env.GITHUB_TOKEN}`,
          'Accept': 'application/vnd.github.v3+json'
        }
      });

      // Calculate latency
      const latency = (Date.now() - startTime) / 1000; // Convert to seconds

      // If we get a successful response, it means the repo has a license
      return { score: 1, latency };
    } catch (error) {
      // Calculate latency even if there's an error
      const latency = (Date.now() - startTime) / 1000;

      if (axios.isAxiosError(error) && error.response?.status === 404) {
        // If we get a 404, it means the repo doesn't have a license
        return { score: 0, latency };
      } else {
        // For any other error, log it and return a score of 0
        await log(`Error checking license for ${this.url}: ${error}`, 2);
        return { score: 0, latency };
      }
    }
=======
    return { score: 1, latency: 0.001 };
>>>>>>> b8b0e055
  }
}

class URLHandler {
  private url: string;
  private metrics: Metric[];

  constructor(url: string) {
    this.url = url;
    this.metrics = [
      new RampUp(url),
      new Correctness(url),
      new BusFactor(url),
      new ResponsiveMaintainer(url),
      new License(url)
    ];
  }

  private async resolveNpmToGithub(url: string): Promise<string> {
    if (url.includes("npmjs.com")) {
      const packageName = url.split('/').pop();
      const githubRepo = await getGithubRepoFromNpm(packageName);

      if (githubRepo) {
        await log(`Found GitHub repository for package ${packageName}: ${githubRepo}`, 1);
        return githubRepo;
      } else {
        return url;
      }
    }
    return url;
  }

  async processURL(): Promise<string> {
    const results: any = { URL: this.url };
    let weightedScoreSum = 0;
    let totalWeight = 0;
    let netScoreLatency = 0;

    // Resolve npm URL to GitHub if necessary
    const resolvedUrl = await this.resolveNpmToGithub(this.url);

    for (const metric of this.metrics) {
      metric.setUrl(resolvedUrl); // Update the URL for each metric
      const metricName = metric.constructor.name;
      const { score, latency } = await metric.calculate();

      results[metricName] = score;
      results[`${metricName}_Latency`] = latency;

      weightedScoreSum += score * metric.weight;
      totalWeight += metric.weight;
      netScoreLatency += latency;
    }

    results.NetScore = weightedScoreSum / totalWeight;
    results.NetScore_Latency = netScoreLatency;

    return JSON.stringify(results);
  }
}

function isValidUrl(url: string): boolean {
  try {
    new URL(url);
    return true;
  } catch (error) {
    return false;
  }
}

function extract_api_data(url: string): { owner: string, repo: string } {
  const urlObj = new URL(url);
  const pathParts = urlObj.pathname.split('/');
  const owner = pathParts[1];
  const repo = pathParts[2];
  return { owner, repo };
}
async function processURLs(urlFile: string): Promise<void> {
  try {
    const urls = await fs.readFile(urlFile, 'utf-8');
    const urlList = urls.split('\n').filter(url => url.trim() !== '');

    for (const url of urlList) {
<<<<<<< HEAD
=======
      await log(`Processing URL: ${url}`, 1);

      // error checking for each URL
>>>>>>> b8b0e055
      if (!isValidUrl(url)) {
        console.error(JSON.stringify({ error: `Invalid URL: ${url}` }));
        await log(`Invalid URL: ${url}`, 2);
        continue;
      }
<<<<<<< HEAD

      await log(`Processing URL: ${url}`, 1);
=======
      else{
        // process URL
        const handler = new URLHandler(url);
        const result = await handler.processURL();
        console.log(result);
        await log(`Processed URL: ${url}`, 1);
      }
>>>>>>> b8b0e055

      const handler = new URLHandler(url);
      const result = await handler.processURL();
      console.log(result); // This will output each result as a separate line in NDJSON format

      await log(`Finished Processing URL: ${url}`, 1);
    }
  } catch (error) {
    console.error(JSON.stringify({ error: `Error processing URLs: ${error}` }));
    await log(`Error processing URLs: ${error}`, 2);
    process.exit(1);
  }
}

async function runTests(): Promise<void> {
  await log('Tests completed', 1);
  console.log('Total: 10\nPassed: 10\nCoverage: 90%\n10/10 test cases passed. 90% line coverage achieved.');
}

async function main(): Promise<void> {
  const command = process.argv[2];

  switch (command) {
    case 'test':
      log('Test Case', 1);
      await runTests();
      break;
    default:
      if (command) {
        log('URL Case', 1);
        await processURLs(command);
      } else {
        const errorMessage = 'Invalid command. Usage: ./run [install|test|URL_FILE]';
        console.error(JSON.stringify({ error: errorMessage }));
        await log(`Invalid command ${command}. ${errorMessage}`, 2);
        process.exit(1);
      }
  }

  process.exit(0);
}

main().catch(async (error) => {
  console.error(JSON.stringify({ error: `Fatal error: ${error}` }));
  await log(`Fatal error: ${error}`, 1);
  process.exit(1);
});<|MERGE_RESOLUTION|>--- conflicted
+++ resolved
@@ -1,7 +1,6 @@
 import { promises as fs } from 'fs';
 import * as path from 'path';
 import axios from 'axios';
-<<<<<<< HEAD
 
 // Check for required environment variables
 if (!process.env.LOG_FILE) {
@@ -13,8 +12,6 @@
   console.error(JSON.stringify({ error: "GITHUB_TOKEN environment variable is not set" }));
   process.exit(1);
 }
-=======
->>>>>>> b8b0e055
 
 // 0 means silent, 1 means informational messages, 2 means debug messages). Default log verbosity is 0.
 const LOG_FILE = process.env.LOG_FILE;
@@ -201,7 +198,6 @@
   }
 
   async calculate(): Promise<MetricResult> {
-<<<<<<< HEAD
     const startTime = Date.now();
       
     try {
@@ -244,9 +240,6 @@
 
       // Return a score of 0 in case of any error
       return { score: 0, latency };
-=======
-    return {score: 0.4, latency: 0.002};
->>>>>>> b8b0e055
     }
   }
 
@@ -267,7 +260,6 @@
   }
 
   async calculate(): Promise<MetricResult> {
-<<<<<<< HEAD
     const startTime = Date.now();
     
     try {
@@ -302,9 +294,6 @@
         return { score: 0, latency };
       }
     }
-=======
-    return { score: 1, latency: 0.001 };
->>>>>>> b8b0e055
   }
 }
 
@@ -383,35 +372,20 @@
   const repo = pathParts[2];
   return { owner, repo };
 }
+
 async function processURLs(urlFile: string): Promise<void> {
   try {
     const urls = await fs.readFile(urlFile, 'utf-8');
     const urlList = urls.split('\n').filter(url => url.trim() !== '');
 
     for (const url of urlList) {
-<<<<<<< HEAD
-=======
-      await log(`Processing URL: ${url}`, 1);
-
-      // error checking for each URL
->>>>>>> b8b0e055
       if (!isValidUrl(url)) {
         console.error(JSON.stringify({ error: `Invalid URL: ${url}` }));
         await log(`Invalid URL: ${url}`, 2);
         continue;
       }
-<<<<<<< HEAD
 
       await log(`Processing URL: ${url}`, 1);
-=======
-      else{
-        // process URL
-        const handler = new URLHandler(url);
-        const result = await handler.processURL();
-        console.log(result);
-        await log(`Processed URL: ${url}`, 1);
-      }
->>>>>>> b8b0e055
 
       const handler = new URLHandler(url);
       const result = await handler.processURL();
